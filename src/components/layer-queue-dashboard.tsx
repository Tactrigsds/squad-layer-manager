import MatchHistoryPanel from '@/components/match-history-panel.tsx'
import ServerChatPanel from '@/components/server-chat-panel.tsx'
import ServerStatsPanel from '@/components/server-stats-panel.tsx'
import { Accordion, AccordionContent, AccordionItem, AccordionTrigger } from '@/components/ui/accordion'
import { Alert, AlertDescription, AlertTitle } from '@/components/ui/alert'
import { Badge } from '@/components/ui/badge'
import { Button } from '@/components/ui/button'
import { Card, CardContent, CardDescription, CardHeader, CardTitle } from '@/components/ui/card'
import { Tooltip, TooltipContent, TooltipTrigger } from '@/components/ui/tooltip.tsx'
import { TeamIndicator } from '@/lib/display-helpers-teams.tsx'
import * as DH from '@/lib/display-helpers.ts'
import * as ST from '@/lib/state-tree.ts'
import * as BAL from '@/models/balance-triggers.models'
import * as SLL from '@/models/shared-layer-list'
import * as RBAC from '@/rbac.models'
import * as ConfigClient from '@/systems.client/config.client.ts'
import { GlobalSettingsStore } from '@/systems.client/global-settings.ts'
import * as QD from '@/systems.client/queue-dashboard.ts'
import * as ServerSettingsClient from '@/systems.client/server-settings.client.ts'
import * as SLLClient from '@/systems.client/shared-layer-list.client.ts'
import * as SquadServerClient from '@/systems.client/squad-server.client'
import { useLoggedInUser } from '@/systems.client/users.client'
import * as Im from 'immer'
import * as Icons from 'lucide-react'
import React from 'react'
import * as Zus from 'zustand'
import { useShallow } from 'zustand/react/shallow'
import BalanceTriggerAlert from './balance-trigger-alert.tsx'
import CurrentLayerCard from './current-layer-card.tsx'
import { LayerList, StartActivityInteraction } from './layer-list.tsx'
import PoolConfigurationPopover from './server-settings-popover.tsx'
import { Label } from './ui/label.tsx'
import { Separator } from './ui/separator.tsx'
import { Switch } from './ui/switch.tsx'
import TabsList from './ui/tabs-list.tsx'
import UserPresencePanel from './user-presence-panel.tsx'

export default function LayerQueueDashboard() {
	return (
		<div className="mx-auto grid place-items-center">
			<div className="grid grid-cols-[auto,auto]">
				{/* Desktop: Show only NormTeamsSwitch */}
				<div className="col-span-2 justify-between pb-2 hidden dash-2col:flex">
					<NormTeamsSwitch />
					<UserPresencePanel />
				</div>
				{/* left column */}
				<div className="flex flex-col gap-2">
					<MatchHistoryPanel />
					<CurrentLayerCard />
					<QueuePanel />
				</div>
				{/* right column */}
				<div className="flex flex-col gap-2">
					<ServerStatsPanel />
					<ServerChatPanel />
				</div>
			</div>
		</div>
	)
}

function QueuePanel() {
	const isModified = Zus.useStore(SLLClient.Store, s => s.isModified)

	const queueLength = Zus.useStore(QD.LQStore, (s) => s.layerList.length)
	const maxQueueSize = ConfigClient.useConfig()?.layerQueue.maxQueueSize
	const queueMutations = Zus.useStore(QD.LQStore, (s) => s.session.mutations)

	return (
		<Card>
			<CardHeader className="flex flex-row items-center justify-between">
				<span className="flex items-center space-x-1">
					<CardTitle>Up Next</CardTitle>
					{isModified && (
						<CardDescription
							data-limitreached={queueLength >= (maxQueueSize ?? Infinity)}
							className=" pl-1 data-[limitreached=true]:text-destructive"
						>
							{queueLength} / {maxQueueSize}
						</CardDescription>
					)}
				</span>
<<<<<<< HEAD
				<QueueControlPanel />
			</CardHeader>
			{queueMutations.removed.size > 0 && (
				<Alert variant="destructive">
					{queueMutations.removed.size} item{queueMutations.removed.size === 1 ? '' : 's'} removed
				</Alert>
			)}
			<CardContent className="p-0 px-1">
				<LayerList store={SLLClient.Store} />
			</CardContent>
		</Card>
=======
				<UserPresencePanel />
			</div>
			{/* Desktop: Show only NormTeamsSwitch */}
			<div className="w-full justify-between pb-2 hidden dash-2col:flex">
				<NormTeamsSwitch />
				<UserPresencePanel />
			</div>
			<div className="w-full dash-2col:flex dash-2col:space-x-4">
				{/* History Panel */}
				<div className={`${activeTab === 'history' ? '' : 'hidden'} dash-2col:block`}>
					<MatchHistoryPanel />
				</div>
				{/* Queue Panel */}
				<div className={`flex flex-col space-y-4 ${activeTab === 'queue' ? '' : 'hidden'} dash-2col:block`}>
					{/* ------- top card ------- */}
					{serverStatusRes?.code === 'err:rcon' && <ServerUnreachable statusRes={serverStatusRes} />}
					{serverStatusRes?.code === 'ok' && <CurrentLayerCard />}
					{updatesToSquadServerDisabled && <SyncToSquadServerDisabledAlert />}
					<PostGameBalanceTriggerAlert />
					<Card>
						<CardHeader className="flex flex-row items-center justify-between pb-1">
							<span className="flex flex-col gap-0.5">
								<span className="flex items-center space-x-1">
									<CardTitle>Up Next</CardTitle>
									{
										/*<Toggle
									pressed={isEditing}
									onPressedChange={setEditing}
									aria-label="Toggle bookmark"
									size="sm"
								>
									{isEditing
										? (
											<>
												<Icons.Check className="ml-1" />
												<span>Finished</span>
											</>
										)
										: (
											<>
												<Icons.Edit className="ml-1" />
												<span>Start Editing</span>
											</>
										)}
								</Toggle>*/
									}
									{isModified && (
										<CardDescription
											data-limitreached={queueLength >= (maxQueueSize ?? Infinity)}
											className=" pl-1 data-[limitreached=true]:text-destructive flex gap-1 items-center"
										>
											<span>
												{queueLength} / {maxQueueSize}
											</span>
										</CardDescription>
									)}
								</span>
								<span className="flex gap-1">
									{[
										{ variant: 'added', size: queueMutations.added.size, label: 'added' },
										{ variant: 'edited', size: queueMutations.edited.size, label: 'edited' },
										{ variant: 'moved', size: queueMutations.moved.size, label: 'moved' },
										{ variant: 'destructive', size: queueMutations.removed.size, label: 'removed' },
									]
										.sort((a, b) => (b.size > 0 ? 1 : 0) - (a.size > 0 ? 1 : 0))
										.map((item) => (
											<Badge
												key={item.label}
												variant={item.variant as 'added' | 'edited' | 'moved' | 'destructive'}
												data-visible={item.size > 0}
												className="data-[visible=false]:invisible font-mono font-semibold tracking-tight"
											>
												{item.size} {item.label}
											</Badge>
										))}
								</span>
							</span>
							<QueueControlPanel />
						</CardHeader>
						<CardContent className="p-0 px-1">
							<LayerList store={SLLClient.Store} />
						</CardContent>
					</Card>
				</div>
			</div>
		</div>
>>>>>>> 4c9d4ac1
	)
}

function NormTeamsSwitch() {
	const globalSettings = Zus.useStore(GlobalSettingsStore)
	const switchId = React.useId()

	const onCheckedChange = (checked: boolean | 'indeterminate') => {
		if (checked === 'indeterminate') return
		globalSettings.setDisplayTeamsNormalized(checked)
	}

	return (
		<div className="flex space-x-1 items-center p-2">
			<Switch
				id={switchId}
				defaultChecked={globalSettings.displayTeamsNormalized}
				onCheckedChange={onCheckedChange}
			/>
			<Label className="cursor-pointer" htmlFor={switchId}>
				Normalize Teams {globalSettings.displayTeamsNormalized
					? (
						<span>
							(left: <TeamIndicator team="teamA" /> right: <TeamIndicator team="teamB" />)
						</span>
					)
					: (
						<span>
							(left: <TeamIndicator team="team1" /> right: <TeamIndicator team="team2" />)
						</span>
					)}
			</Label>
		</div>
	)
}

function QueueControlPanel() {
	const [isEditing, setEditing] = SLLClient.useActivityState({
		matchActivity: React.useCallback((root) => !!root.child?.EDITING, []),
		createActivity: Im.produce((root: Im.WritableDraft<SLL.RootActivity>) => {
			root.child.EDITING ??= {
				_tag: 'variant',
				id: 'EDITING',
				opts: {},
				chosen: ST.Match.leaf('IDLE', {}),
			}
		}),
		removeActivity: Im.produce((root: Im.WritableDraft<SLL.RootActivity>) => {
			delete root.child.EDITING
		}),
	})

	const [isModified, saving] = Zus.useStore(
		SLLClient.Store,
		useShallow(s => [s.isModified, s.saving]),
	)

	async function saveLqState() {
		await SLLClient.Store.getState().save()
	}

	function clear() {
		const state = QD.LQStore.getState()
		// we don't have to include children here
		const itemIds = state.layerList.map(item => item.itemId)
		void state.dispatch({ op: 'clear', itemIds })
	}

	return (
		<div className="flex justify-between items-center">
			<div className="flex items-center space-x-1 flex-grow">
				{isModified && (
					<>
						<div className="space-x-1 flex items-center">
							<Icons.LoaderCircle
								className="animate-spin data-[pending=false]:invisible"
								data-pending={saving}
							/>
							<Tooltip>
								<TooltipTrigger asChild>
									<Button
										onClick={saveLqState}
										disabled={saving}
									>
										<Icons.Save />
										<span>Save</span>
									</Button>
								</TooltipTrigger>
								<TooltipContent>
									<p>Save</p>
								</TooltipContent>
							</Tooltip>
							<Tooltip>
								<TooltipTrigger asChild>
									<Button size="icon" disabled={saving} onClick={() => SLLClient.Store.getState().reset()} variant="secondary">
										<Icons.Undo />
									</Button>
								</TooltipTrigger>
								<TooltipContent>
									<p>Reset</p>
								</TooltipContent>
							</Tooltip>
						</div>
						<Separator orientation="vertical" />
					</>
				)}
				<Tooltip>
					<TooltipTrigger asChild>
						<Button
							variant="outline"
							size="icon"
							onClick={() => clear()}
						>
							<Icons.Trash />
						</Button>
					</TooltipTrigger>
					<TooltipContent>
						<p>Clear Queue</p>
					</TooltipContent>
				</Tooltip>
				<StartActivityInteraction
					loaderName="selectLayers"
					createActivity={SLL.createEditActivityVariant({
						_tag: 'leaf',
						id: 'ADDING_ITEM',
						opts: { cursor: { type: 'start' }, variant: 'toggle-position' },
					})}
					matchKey={key => key.id === 'ADDING_ITEM' && key.opts.variant === 'toggle-position'}
					preload="render"
					render={Button}
					className="flex w-min items-center space-x-0"
				>
					<Icons.PlusIcon />
					<span>Add Layers</span>
				</StartActivityInteraction>
				<PoolConfigurationPopover>
					<Button size="icon" variant="ghost" title="Pool Configuration">
						<Icons.Settings />
					</Button>
				</PoolConfigurationPopover>
			</div>
		</div>
	)
}<|MERGE_RESOLUTION|>--- conflicted
+++ resolved
@@ -71,18 +71,64 @@
 		<Card>
 			<CardHeader className="flex flex-row items-center justify-between">
 				<span className="flex items-center space-x-1">
-					<CardTitle>Up Next</CardTitle>
-					{isModified && (
-						<CardDescription
-							data-limitreached={queueLength >= (maxQueueSize ?? Infinity)}
-							className=" pl-1 data-[limitreached=true]:text-destructive"
+					<span className="flex flex-col gap-0.5">
+						<span className="flex items-center space-x-1">
+							<CardTitle>Up Next</CardTitle>
+							{
+								/*<Toggle
+							pressed={isEditing}
+							onPressedChange={setEditing}
+							aria-label="Toggle bookmark"
+							size="sm"
 						>
-							{queueLength} / {maxQueueSize}
-						</CardDescription>
-					)}
+							{isEditing
+								? (
+									<>
+										<Icons.Check className="ml-1" />
+										<span>Finished</span>
+									</>
+								)
+								: (
+									<>
+										<Icons.Edit className="ml-1" />
+										<span>Start Editing</span>
+									</>
+								)}
+						</Toggle>*/
+							}
+							{isModified && (
+								<CardDescription
+									data-limitreached={queueLength >= (maxQueueSize ?? Infinity)}
+									className=" pl-1 data-[limitreached=true]:text-destructive flex gap-1 items-center"
+								>
+									<span>
+										{queueLength} / {maxQueueSize}
+									</span>
+								</CardDescription>
+							)}
+						</span>
+						<span className="flex gap-1">
+							{[
+								{ variant: 'added', size: queueMutations.added.size, label: 'added' },
+								{ variant: 'edited', size: queueMutations.edited.size, label: 'edited' },
+								{ variant: 'moved', size: queueMutations.moved.size, label: 'moved' },
+								{ variant: 'destructive', size: queueMutations.removed.size, label: 'removed' },
+							]
+								.sort((a, b) => (b.size > 0 ? 1 : 0) - (a.size > 0 ? 1 : 0))
+								.map((item) => (
+									<Badge
+										key={item.label}
+										variant={item.variant as 'added' | 'edited' | 'moved' | 'destructive'}
+										data-visible={item.size > 0}
+										className="data-[visible=false]:invisible font-mono font-semibold tracking-tight"
+									>
+										{item.size} {item.label}
+									</Badge>
+								))}
+						</span>
+					</span>
+					<QueueControlPanel />
 				</span>
-<<<<<<< HEAD
-				<QueueControlPanel />
 			</CardHeader>
 			{queueMutations.removed.size > 0 && (
 				<Alert variant="destructive">
@@ -93,94 +139,6 @@
 				<LayerList store={SLLClient.Store} />
 			</CardContent>
 		</Card>
-=======
-				<UserPresencePanel />
-			</div>
-			{/* Desktop: Show only NormTeamsSwitch */}
-			<div className="w-full justify-between pb-2 hidden dash-2col:flex">
-				<NormTeamsSwitch />
-				<UserPresencePanel />
-			</div>
-			<div className="w-full dash-2col:flex dash-2col:space-x-4">
-				{/* History Panel */}
-				<div className={`${activeTab === 'history' ? '' : 'hidden'} dash-2col:block`}>
-					<MatchHistoryPanel />
-				</div>
-				{/* Queue Panel */}
-				<div className={`flex flex-col space-y-4 ${activeTab === 'queue' ? '' : 'hidden'} dash-2col:block`}>
-					{/* ------- top card ------- */}
-					{serverStatusRes?.code === 'err:rcon' && <ServerUnreachable statusRes={serverStatusRes} />}
-					{serverStatusRes?.code === 'ok' && <CurrentLayerCard />}
-					{updatesToSquadServerDisabled && <SyncToSquadServerDisabledAlert />}
-					<PostGameBalanceTriggerAlert />
-					<Card>
-						<CardHeader className="flex flex-row items-center justify-between pb-1">
-							<span className="flex flex-col gap-0.5">
-								<span className="flex items-center space-x-1">
-									<CardTitle>Up Next</CardTitle>
-									{
-										/*<Toggle
-									pressed={isEditing}
-									onPressedChange={setEditing}
-									aria-label="Toggle bookmark"
-									size="sm"
-								>
-									{isEditing
-										? (
-											<>
-												<Icons.Check className="ml-1" />
-												<span>Finished</span>
-											</>
-										)
-										: (
-											<>
-												<Icons.Edit className="ml-1" />
-												<span>Start Editing</span>
-											</>
-										)}
-								</Toggle>*/
-									}
-									{isModified && (
-										<CardDescription
-											data-limitreached={queueLength >= (maxQueueSize ?? Infinity)}
-											className=" pl-1 data-[limitreached=true]:text-destructive flex gap-1 items-center"
-										>
-											<span>
-												{queueLength} / {maxQueueSize}
-											</span>
-										</CardDescription>
-									)}
-								</span>
-								<span className="flex gap-1">
-									{[
-										{ variant: 'added', size: queueMutations.added.size, label: 'added' },
-										{ variant: 'edited', size: queueMutations.edited.size, label: 'edited' },
-										{ variant: 'moved', size: queueMutations.moved.size, label: 'moved' },
-										{ variant: 'destructive', size: queueMutations.removed.size, label: 'removed' },
-									]
-										.sort((a, b) => (b.size > 0 ? 1 : 0) - (a.size > 0 ? 1 : 0))
-										.map((item) => (
-											<Badge
-												key={item.label}
-												variant={item.variant as 'added' | 'edited' | 'moved' | 'destructive'}
-												data-visible={item.size > 0}
-												className="data-[visible=false]:invisible font-mono font-semibold tracking-tight"
-											>
-												{item.size} {item.label}
-											</Badge>
-										))}
-								</span>
-							</span>
-							<QueueControlPanel />
-						</CardHeader>
-						<CardContent className="p-0 px-1">
-							<LayerList store={SLLClient.Store} />
-						</CardContent>
-					</Card>
-				</div>
-			</div>
-		</div>
->>>>>>> 4c9d4ac1
 	)
 }
 
